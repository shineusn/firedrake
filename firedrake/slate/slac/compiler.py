--- conflicted
+++ resolved
@@ -144,19 +144,11 @@
     statements.append(ast.Incr(result_sym, cpp_string))
 
     # Generate arguments for the macro kernel
-<<<<<<< HEAD
-    args = [result, ast.Decl("%s *" % SCALAR_TYPE, coordsym)]
+    args = [result, ast.Decl("%s *" % SCALAR_TYPE, builder.coord_sym)]
 
     # Orientation information
     if builder.oriented:
-        args.append(ast.Decl("int *", cell_orientations))
-=======
-    args = [result, ast.Decl("%s **" % SCALAR_TYPE, builder.coord_sym)]
-
-    # Orientation information
-    if builder.oriented:
-        args.append(ast.Decl("int **", builder.cell_orientations_sym))
->>>>>>> 5398f588
+        args.append(ast.Decl("int *", builder.cell_orientations_sym))
 
     # Coefficient information
     expr_coeffs = slate_expr.coefficients()
@@ -295,7 +287,7 @@
 
             # Assigning coefficient values into temporary
             coeff_sym = ast.Symbol(builder.coefficient(actee)[fs_i],
-                                   rank=(i_sym, j_sym))
+                                   rank=(ast.Sum(ast.Prod(i_sym, dofs), j_sym),))
             index = ast.Sum(offset,
                             ast.Sum(ast.Prod(dofs, i_sym), j_sym))
             coeff_temp = ast.Symbol(t, rank=(index,))
@@ -440,89 +432,13 @@
                          temporaries. This dictionary is updated
                          as terminal tensors are assigned temporaries.
     """
-<<<<<<< HEAD
-    aux_statements = []
-    for exp in builder.aux_exprs:
-        if isinstance(exp, Inverse):
-            if builder._ref_counts[exp] > 1:
-                # Get the temporary for the particular expression
-                result = metaphrase_slate_to_cpp(exp, declared_temps)
-
-                # Now we use the generated result and assign the value to the
-                # corresponding temporary.
-                temp = ast.Symbol("auxT%d" % len(declared_temps))
-                shape = exp.shape
-                aux_statements.append(ast.Decl(eigen_matrixbase_type(shape),
-                                               temp))
-                aux_statements.append(ast.FlatBlock("%s.setZero();\n" % temp))
-                aux_statements.append(ast.Assign(temp, result))
-
-                # Update declared temps
-                declared_temps[exp] = temp
-
-        elif isinstance(exp, Action):
-            # Action computations are relatively inexpensive, so
-            # we don't waste memory space on creating temps for
-            # these expressions. However, we must create a temporary
-            # for the actee coefficient (if we haven't already).
-            actee, = exp.actee
-            if actee not in declared_temps:
-                # Declare a temporary for the coefficient
-                V = actee.function_space()
-                shape_array = [(Vi.finat_element.space_dimension(),
-                                np.prod(Vi.shape, dtype=np.int32))
-                               for Vi in V.split()]
-                ctemp = ast.Symbol("auxT%d" % len(declared_temps))
-                shape = sum(n * d for (n, d) in shape_array)
-                typ = eigen_matrixbase_type(shape=(shape,))
-                aux_statements.append(ast.Decl(typ, ctemp))
-                aux_statements.append(ast.FlatBlock("%s.setZero();\n" % ctemp))
-
-                # Now we populate the temporary with the coefficient
-                # information and insert in the right place.
-                offset = 0
-                for i, shp in enumerate(shape_array):
-                    node_extent, dof_extent = shp
-                    # Now we unpack the function and insert its entries into a
-                    # 1D vector temporary
-                    isym = ast.Symbol("i1")
-                    jsym = ast.Symbol("j1")
-                    tensor_index = ast.Sum(offset,
-                                           ast.Sum(ast.Prod(dof_extent,
-                                                            isym), jsym))
-
-                    # Inner-loop running over dof_extent
-                    coeff_sym = ast.Symbol(builder.coefficient(actee)[i],
-                                           rank=(ast.Sum(ast.Prod(dof_extent, isym), jsym),))
-                    coeff_temp = ast.Symbol(ctemp, rank=(tensor_index,))
-                    inner_loop = ast.For(ast.Decl("unsigned int", jsym,
-                                                  init=0),
-                                         ast.Less(jsym, dof_extent),
-                                         ast.Incr(jsym, 1),
-                                         ast.Assign(coeff_temp, coeff_sym))
-                    # Outer-loop running over node_extent
-                    loop = ast.For(ast.Decl("unsigned int", isym, init=0),
-                                   ast.Less(isym, node_extent),
-                                   ast.Incr(isym, 1),
-                                   inner_loop)
-
-                    aux_statements.append(loop)
-                    offset += node_extent * dof_extent
-
-                # Update declared temporaries with the coefficient
-                declared_temps[actee] = ctemp
-        else:
-            raise NotImplementedError(
-                "Auxiliary expr type %s not currently implemented." % type(exp)
-            )
-=======
+
     statements = [ast.FlatBlock("/* Declare and initialize */\n")]
     for exp in builder.temps:
         t = builder.temps[exp]
         statements.append(ast.Decl(eigen_matrixbase_type(exp.shape), t))
         statements.append(ast.FlatBlock("%s.setZero();\n" % t))
         declared_temps[exp] = t
->>>>>>> 5398f588
 
     return statements
 
